--- conflicted
+++ resolved
@@ -20,11 +20,7 @@
         self.tg_manager = TelegramManager(chat_id=os.getenv("NOTIFY_GROUP_ID"))
         self.orders_client = OrdersClient(jwt_token=create_access_token(user_id=settings.PROJECT_NAME))
 
-<<<<<<< HEAD
     def process_order_stock_update(self, order_data: Dict[str, Any], warehouse: str, token_id: UUID, **kwargs) -> bool:
-=======
-    def process_order_stock_update(self, order: AllegroOrder, warehouse: str, **kwargs) -> bool:
->>>>>>> f118bfc9
         """
         Обрабатывает списание товара для заказа Allegro.
         Возвращает True если списание выполнено успешно.
@@ -37,7 +33,7 @@
         try:
             # Получаем данные из словаря заказа
             token = kwargs.get("token", None)
-            order_id = order_data.get("allegro_order_id", None) 
+            order_id = order_data.get("allegro_order_id", None)
             status = order_data.get("status")
             technical_flags = order_data.get("technical_flags", {})
             is_stock_updated = technical_flags.get("is_stock_updated", False)
@@ -58,7 +54,6 @@
                 return False
 
             # Проверяем наличие всех товаров перед списанием
-<<<<<<< HEAD
             for line_item in line_items:
                 sku = line_item.get("offer", {}).get("external", {}).get("id")
                 if not sku:
@@ -73,21 +68,6 @@
                     return False
                 elif stocks.get(warehouse, 0) == 0:
                     message = f"Аккаунт: '{token.get('account_name') if token else 'Не указан'}'\n⚠️ Товар с SKU '<code>{sku}</code>' есть в базе, но остатки нулевые на складе {warehouse} (заказ <code>{order_id}</code>)\nСписания не произошло"
-=======
-
-            token = kwargs.get("token", None)
-            for order_item in order_items:
-                line_item = order_item.line_item
-                sku = line_item.external_id
-                stocks = self.manager.get_stock_by_sku(sku)
-                if not stocks:
-                    message = f"Аккаунт: {token.account_name if token else 'Не указан'}\n❌ Товар с SKU '<code>{sku}</code>' не найден в базе (заказ <code>{order.id}</code>)"
-                    logger.warning(message)
-                    self.tg_manager.send_message(message)
-                    return False
-                elif stocks.get(Warehouses.A.value, 0) == 0:
-                    message = f"Аккаунт: {token.account_name if token else 'Не указан'}\n⚠️ Товар с SKU '<code>{sku}</code>' есть в базе, но остатки нулевые на складе {Warehouses.A.value} (заказ <code>{order.id}</code>)\nСписания не произошло"
->>>>>>> f118bfc9
                     logger.warning(message)
                     self.tg_manager.send_message(message)
                     return False
@@ -113,11 +93,7 @@
                     })
                     
                 except ValueError as e:
-<<<<<<< HEAD
-                    message = f"Аккаунт: '{token.get('account_name') if token else 'Не указан'}'\n❌ Товар с SKU '<code>{sku}</code>' не найден в базе (заказ <code>{order.id}</code>)"
-=======
-                    message = f"Аккаунт: {token.account_name if token else 'Не указан'}\n❌ Товар с SKU '<code>{sku}</code>' не найден в базе (заказ <code>{order.id}</code>)"
->>>>>>> f118bfc9
+                    message = f"Аккаунт: '{token.get('account_name') if token else 'Не указан'}'\n❌ Товар с SKU '<code>{sku}</code>' не найден в базе (заказ <code>{order_id}</code>)"
                     logger.warning(message)
                     self.tg_manager.send_message(message)
                     return False
